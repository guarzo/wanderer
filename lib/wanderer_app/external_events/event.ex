--- conflicted
+++ resolved
@@ -21,14 +21,11 @@
           | :character_removed
           | :character_updated
           | :map_kill
-<<<<<<< HEAD
-=======
           | :acl_member_added
           | :acl_member_removed
           | :acl_member_updated
           | :rally_point_added
           | :rally_point_removed
->>>>>>> a9bf118f
 
   @type t :: %__MODULE__{
           # ULID for ordering
@@ -62,11 +59,7 @@
       }
     else
       raise ArgumentError,
-<<<<<<< HEAD
-            "Invalid event type: #{inspect(event_type)}. Must be one of: #{inspect(supported_event_types())}"
-=======
             "Invalid event type: #{inspect(event_type)}. Must be one of: #{supported_event_types() |> Enum.map(&to_string/1) |> Enum.join(", ")}"
->>>>>>> a9bf118f
     end
   end
 
@@ -94,9 +87,6 @@
   end
 
   # Define allowlisted fields for different struct types
-<<<<<<< HEAD
-  @system_fields [:id, :solar_system_id, :name, :position_x, :position_y, :visible, :locked]
-=======
   @system_fields [
     :id,
     :solar_system_id,
@@ -107,14 +97,13 @@
     :locked,
     # ADD
     :temporary_name,
-    # ADD  
+    # ADD
     :labels,
     # ADD
     :description,
     # ADD
     :status
   ]
->>>>>>> a9bf118f
   @character_fields [
     :id,
     :character_id,
@@ -123,9 +112,6 @@
     :corporation_id,
     :alliance_id,
     :ship_type_id,
-<<<<<<< HEAD
-    :online
-=======
     # ADD: Ship name for external clients
     :ship_name,
     :online,
@@ -135,7 +121,6 @@
     :structure_id,
     # ADD: Station location
     :station_id
->>>>>>> a9bf118f
   ]
   @connection_fields [
     :id,
@@ -146,11 +131,7 @@
     :mass_status,
     :ship_size
   ]
-<<<<<<< HEAD
-  @signature_fields [:id, :signature_id, :name, :temporary_name, :type, :group]
-=======
   @signature_fields [:id, :signature_id, :name, :type, :group]
->>>>>>> a9bf118f
 
   # Overloaded versions with visited tracking
   defp serialize_payload(payload, visited) when is_struct(payload) do
