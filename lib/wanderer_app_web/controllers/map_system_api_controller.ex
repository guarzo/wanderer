--- conflicted
+++ resolved
@@ -569,14 +569,8 @@
   )
 
   def delete_single(conn, %{"id" => id}) do
-<<<<<<< HEAD
-    with {:ok, system_uuid} <- APIUtils.validate_uuid(id),
-         {:ok, system} <- WandererApp.Api.MapSystem.by_id(system_uuid),
-         {:ok, _} <- Ash.destroy(system) do
-=======
     with {:ok, sid} <- APIUtils.parse_int(id),
          {:ok, _} <- Operations.delete_system(conn, sid) do
->>>>>>> e457d94d
       APIUtils.respond_data(conn, %{deleted: true})
     else
       {:error, :not_found} ->
