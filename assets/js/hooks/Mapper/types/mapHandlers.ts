import { SolarSystemRawType, SolarSystemStaticInfoRaw } from '@/hooks/Mapper/types/system.ts';
import { SolarSystemConnection } from '@/hooks/Mapper/types/connection.ts';
import { WormholeDataRaw } from '@/hooks/Mapper/types/wormholes.ts';
import { ActivitySummary, CharacterTypeRaw, TrackingCharacter } from '@/hooks/Mapper/types/character.ts';
import { RoutesList } from '@/hooks/Mapper/types/routes.ts';
import { DetailedKill, Kill } from '@/hooks/Mapper/types/kills.ts';
import { CommentType, PingData, SystemSignature, UserPermissions } from '@/hooks/Mapper/types';

export enum Commands {
  init = 'init',
  addSystems = 'add_systems',
  updateSystems = 'update_systems',
  systemCommentsUpdated = 'system_comments_updated',
  removeSystems = 'remove_systems',
  addConnections = 'add_connections',
  removeConnections = 'remove_connections',
  charactersUpdated = 'characters_updated',
  characterAdded = 'character_added',
  characterRemoved = 'character_removed',
  characterUpdated = 'character_updated',
  presentCharacters = 'present_characters',
  updateConnection = 'update_connection',
  mapUpdated = 'map_updated',
  killsUpdated = 'kills_updated',
  detailedKillsUpdated = 'detailed_kills_updated',
  routes = 'routes',
  userRoutes = 'user_routes',
  centerSystem = 'center_system',
  selectSystem = 'select_system',
  linkSignatureToSystem = 'link_signature_to_system',
  signaturesUpdated = 'signatures_updated',
  systemCommentAdded = 'system_comment_added',
  systemCommentRemoved = 'system_comment_removed',
  characterActivityData = 'character_activity_data',
  trackingCharactersData = 'tracking_characters_data',
  updateActivity = 'update_activity',
  updateTracking = 'update_tracking',
  userSettingsUpdated = 'user_settings_updated',
  showTracking = 'show_tracking',
  pingAdded = 'ping_added',
  pingCancelled = 'ping_cancelled',
}

export type Command =
  | Commands.init
  | Commands.addSystems
  | Commands.updateSystems
  | Commands.removeSystems
  | Commands.removeConnections
  | Commands.addConnections
  | Commands.charactersUpdated
  | Commands.characterAdded
  | Commands.characterRemoved
  | Commands.characterUpdated
  | Commands.presentCharacters
  | Commands.updateConnection
  | Commands.mapUpdated
  | Commands.killsUpdated
  | Commands.detailedKillsUpdated
  | Commands.routes
  | Commands.userRoutes
  | Commands.selectSystem
  | Commands.centerSystem
  | Commands.linkSignatureToSystem
  | Commands.signaturesUpdated
  | Commands.systemCommentAdded
  | Commands.systemCommentRemoved
  | Commands.systemCommentsUpdated
  | Commands.characterActivityData
  | Commands.trackingCharactersData
  | Commands.userSettingsUpdated
  | Commands.updateActivity
  | Commands.updateTracking
  | Commands.showTracking
  | Commands.pingAdded
  | Commands.pingCancelled;

export type CommandInit = {
  systems: SolarSystemRawType[];
  system_signatures: Record<string, SystemSignature[]>;
  kills: Kill[];
  system_static_infos: SolarSystemStaticInfoRaw[];
  connections: SolarSystemConnection[];
  wormholes: WormholeDataRaw[];

  // TODO WHY HERE ANY?!!?!?
  effects: any[];
  characters: CharacterTypeRaw[];
  present_characters: string[];
  user_characters: string[];
  user_permissions: UserPermissions;
  hubs: string[];
  user_hubs: string[];
  routes: RoutesList;
  options: Record<string, string | boolean>;
  reset?: boolean;
  is_subscription_active?: boolean;
  main_character_eve_id?: string | null;
  following_character_eve_id?: string | null;
};

export type CommandAddSystems = SolarSystemRawType[];
export type CommandUpdateSystems = SolarSystemRawType[];
export type CommandRemoveSystems = number[];
export type CommandAddConnections = SolarSystemConnection[];
export type CommandRemoveConnections = string[];
export type CommandCharactersUpdated = CharacterTypeRaw[];
export type CommandCharacterAdded = CharacterTypeRaw;
export type CommandCharacterRemoved = CharacterTypeRaw;
export type CommandCharacterUpdated = CharacterTypeRaw;
export type CommandPresentCharacters = string[];
export type CommandUpdateConnection = SolarSystemConnection;
export type CommandSignaturesUpdated = string;
export type CommandMapUpdated = Partial<CommandInit>;
export type CommandRoutes = RoutesList;
export type CommandUserRoutes = RoutesList;
export type CommandKillsUpdated = Kill[];
export type CommandDetailedKillsUpdated = Record<string, DetailedKill[]>;
export type CommandSelectSystem = string | undefined;
export type CommandCenterSystem = string | undefined;
export type CommandLinkSignatureToSystem = {
  solar_system_source: number;
  solar_system_target: number;
};
export type CommandLinkSignaturesUpdated = number;
export type CommandCommentAdd = {
  solarSystemId: string;
  comment: CommentType;
};
export type CommandCommentRemoved = {
  commentId: string;
  solarSystemId: number;
};
export type CommandCharacterActivityData = { activity: ActivitySummary[]; loading?: boolean };
export type CommandTrackingCharactersData = { characters: TrackingCharacter[] };
export type CommandUserSettingsUpdated = {
  settings: UserSettings;
};

export type CommandShowTracking = null;
export type CommandUpdateActivity = {
  characterId: number;
  systemId: number;
  shipTypeId: number;
  timestamp: number;
};
export type CommandUpdateTracking = {
  characterId: number;
  track: boolean;
  follow: boolean;
};
export type CommandPingAdded = PingData[];
export type CommandPingCancelled = Pick<PingData, 'type' | 'solar_system_id'>;

export interface UserSettings {
  primaryCharacterId?: string;
  mapSettings?: {
    showGrid?: boolean;
    snapToGrid?: boolean;
    gridSize?: number;
  };
  interfaceSettings?: {
    theme?: string;
    showMinimap?: boolean;
    showMenu?: boolean;
  };
  [key: string]: unknown;
}

export interface CommandData {
  [Commands.init]: CommandInit;
  [Commands.addSystems]: CommandAddSystems;
  [Commands.updateSystems]: CommandUpdateSystems;
  [Commands.removeSystems]: CommandRemoveSystems;
  [Commands.addConnections]: CommandAddConnections;
  [Commands.removeConnections]: CommandRemoveConnections;
  [Commands.charactersUpdated]: CommandCharactersUpdated;
  [Commands.characterAdded]: CommandCharacterAdded;
  [Commands.characterRemoved]: CommandCharacterRemoved;
  [Commands.characterUpdated]: CommandCharacterUpdated;
  [Commands.presentCharacters]: CommandPresentCharacters;
  [Commands.updateConnection]: CommandUpdateConnection;
  [Commands.mapUpdated]: CommandMapUpdated;
  [Commands.routes]: CommandRoutes;
  [Commands.userRoutes]: CommandUserRoutes;
  [Commands.killsUpdated]: CommandKillsUpdated;
  [Commands.detailedKillsUpdated]: CommandDetailedKillsUpdated;
  [Commands.selectSystem]: CommandSelectSystem;
  [Commands.centerSystem]: CommandCenterSystem;
  [Commands.linkSignatureToSystem]: CommandLinkSignatureToSystem;
  [Commands.signaturesUpdated]: CommandLinkSignaturesUpdated;
  [Commands.characterActivityData]: CommandCharacterActivityData;
  [Commands.trackingCharactersData]: CommandTrackingCharactersData;
  [Commands.userSettingsUpdated]: CommandUserSettingsUpdated;
  [Commands.updateActivity]: CommandUpdateActivity;
  [Commands.updateTracking]: CommandUpdateTracking;
  [Commands.systemCommentAdded]: CommandCommentAdd;
  [Commands.systemCommentRemoved]: CommandCommentRemoved;
  [Commands.systemCommentsUpdated]: unknown;
  [Commands.showTracking]: CommandShowTracking;
  [Commands.pingAdded]: CommandPingAdded;
  [Commands.pingCancelled]: CommandPingCancelled;
}

export interface MapHandlers {
  command<T extends Command>(type: T, data: CommandData[T]): void;
}

export enum OutCommand {
  addHub = 'add_hub',
  deleteHub = 'delete_hub',
  addUserHub = 'add_user_hub',
  deleteUserHub = 'delete_user_hub',
  getRoutes = 'get_routes',
  getUserRoutes = 'get_user_routes',
  getCharacterJumps = 'get_character_jumps',
  getStructures = 'get_structures',
  getSignatures = 'get_signatures',
  getSystemStaticInfos = 'get_system_static_infos',
  getConnectionInfo = 'get_connection_info',
  loadSignatures = 'load_signatures',
  updateConnectionTimeStatus = 'update_connection_time_status',
  updateConnectionType = 'update_connection_type',
  updateConnectionMassStatus = 'update_connection_mass_status',
  updateConnectionShipSizeType = 'update_connection_ship_size_type',
  updateConnectionLocked = 'update_connection_locked',
  updateConnectionCustomInfo = 'update_connection_custom_info',
  updateStructures = 'update_structures',
  updateSignatures = 'update_signatures',
  updateSystemName = 'update_system_name',
  updateSystemTemporaryName = 'update_system_temporary_name',
  updateSystemDescription = 'update_system_description',
  updateSystemLabels = 'update_system_labels',
  updateSystemLocked = 'update_system_locked',
  updateSystemStatus = 'update_system_status',
  updateSystemTag = 'update_system_tag',
  updateSystemPosition = 'update_system_position',
  updateSystemPositions = 'update_system_positions',
  deleteSystems = 'delete_systems',
  manualAddSystem = 'manual_add_system',
  manualAddConnection = 'manual_add_connection',
  manualDeleteConnection = 'manual_delete_connection',
  setAutopilotWaypoint = 'set_autopilot_waypoint',
  addSystem = 'add_system',
  openUserSettings = 'open_user_settings',
  getPassages = 'get_passages',
  linkSignatureToSystem = 'link_signature_to_system',
  getCorporationNames = 'get_corporation_names',
  getCorporationTicker = 'get_corporation_ticker',
  getSystemKills = 'get_system_kills',
  getSystemsKills = 'get_systems_kills',
  addSystemComment = 'addSystemComment',
  deleteSystemComment = 'deleteSystemComment',
  getSystemComments = 'getSystemComments',
  toggleFollow = 'toggle_follow',
  getCharacterInfo = 'getCharacterInfo',
  getCharactersTrackingInfo = 'getCharactersTrackingInfo',
  updateCharacterTracking = 'updateCharacterTracking',
  updateFollowingCharacter = 'updateFollowingCharacter',
  updateMainCharacter = 'updateMainCharacter',
<<<<<<< HEAD
  addPing = 'add_ping',
  cancelPing = 'cancel_ping',

  // Only UI commands
=======
>>>>>>> 3d4e66d4
  openSettings = 'open_settings',
  showActivity = 'show_activity',
  showTracking = 'show_tracking',
  getUserSettings = 'get_user_settings',
  updateUserSettings = 'update_user_settings',
  unlinkSignature = 'unlink_signature',
  searchSystems = 'search_systems',
  undoDeleteSignatures = 'undo_delete_signatures',
}

export type OutCommandHandler = <T = unknown>(event: { type: OutCommand; data: unknown }) => Promise<T>;<|MERGE_RESOLUTION|>--- conflicted
+++ resolved
@@ -258,13 +258,10 @@
   updateCharacterTracking = 'updateCharacterTracking',
   updateFollowingCharacter = 'updateFollowingCharacter',
   updateMainCharacter = 'updateMainCharacter',
-<<<<<<< HEAD
   addPing = 'add_ping',
   cancelPing = 'cancel_ping',
 
   // Only UI commands
-=======
->>>>>>> 3d4e66d4
   openSettings = 'open_settings',
   showActivity = 'show_activity',
   showTracking = 'show_tracking',
