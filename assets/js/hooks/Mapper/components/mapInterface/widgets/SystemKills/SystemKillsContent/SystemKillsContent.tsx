import React, { useMemo, useRef, useEffect, useState } from 'react';
import clsx from 'clsx';
import { DetailedKill } from '@/hooks/Mapper/types/kills';
import { VirtualScroller } from 'primereact/virtualscroller';
import { useSystemKillsItemTemplate } from '../hooks/useSystemKillsItemTemplate';
import classes from './SystemKillsContent.module.scss';

export interface SystemKillsContentProps {
  kills: DetailedKill[];
  systemNameMap: Record<string, string>;
  onlyOneSystem?: boolean;
  autoSize?: boolean;
<<<<<<< HEAD
  timeRange: number;
=======
  timeRange?: number;
>>>>>>> eb494d0c
  limit?: number;
}

export const SystemKillsContent: React.FC<SystemKillsContentProps> = ({
  kills,
  systemNameMap,
  onlyOneSystem = false,
  autoSize = false,
<<<<<<< HEAD
  timeRange = 1,
  limit,
}) => {
  const processedKills = useMemo(() => {
    // Filter kills with a valid kill_time and sort descending by kill_time.
=======
  timeRange = 4,
  limit,
}) => {
  const processedKills = useMemo(() => {
>>>>>>> eb494d0c
    const sortedKills = kills
      .filter(k => k.kill_time)
      .sort((a, b) => new Date(b.kill_time!).getTime() - new Date(a.kill_time!).getTime());

    if (limit !== undefined) {
<<<<<<< HEAD
      // If limit is provided, show only the newest kills up to the limit.
      return sortedKills.slice(0, limit);
    } else {
      // Otherwise, filter by timeRange.
=======
      return sortedKills.slice(0, limit);
    } else {
>>>>>>> eb494d0c
      const now = Date.now();
      const cutoff = now - timeRange * 60 * 60 * 1000;
      return sortedKills.filter(k => new Date(k.kill_time!).getTime() >= cutoff);
    }
  }, [kills, timeRange, limit]);

<<<<<<< HEAD
  const itemSize = compact ? 35 : 50;
  const computedHeight = autoSize ? Math.max(processedKills.length, 1) * itemSize : undefined;

  const containerRef = useRef<HTMLDivElement>(null);
  const scrollerRef = useRef<any>(null);
=======
  const itemSize = 35;
  const computedHeight = autoSize ? Math.max(processedKills.length, 1) * itemSize : undefined;

  const containerRef = useRef<HTMLDivElement>(null);
  const scrollerRef = useRef<VirtualScroller | null>(null);
>>>>>>> eb494d0c
  const [containerHeight, setContainerHeight] = useState<number>(0);

  useEffect(() => {
    if (!autoSize && containerRef.current) {
      const measure = () => {
        const newHeight = containerRef.current?.clientHeight || 0;
        setContainerHeight(newHeight);
      };

      measure();
      const observer = new ResizeObserver(measure);
      observer.observe(containerRef.current);
      window.addEventListener('resize', measure);

      return () => {
        observer.disconnect();
        window.removeEventListener('resize', measure);
      };
    }
  }, [autoSize]);

<<<<<<< HEAD
  const itemTemplate = useSystemKillsItemTemplate(systemNameMap, compact, onlyOneSystem);
=======
  const itemTemplate = useSystemKillsItemTemplate(systemNameMap, onlyOneSystem);
>>>>>>> eb494d0c
  const scrollerHeight = autoSize ? `${computedHeight}px` : containerHeight ? `${containerHeight}px` : '100%';

  return (
    <div ref={autoSize ? undefined : containerRef} className={clsx('w-full h-full', classes.wrapper)}>
      <VirtualScroller
        ref={autoSize ? undefined : scrollerRef}
        items={processedKills}
        itemSize={itemSize}
        itemTemplate={itemTemplate}
        autoSize={autoSize}
        scrollWidth="100%"
        style={{ height: scrollerHeight }}
        className={clsx('w-full h-full custom-scrollbar select-none overflow-x-hidden overflow-y-auto', {
          [classes.VirtualScroller]: !autoSize,
        })}
        pt={{
          content: {
            className: classes.scrollerContent,
          },
        }}
      />
    </div>
  );
};<|MERGE_RESOLUTION|>--- conflicted
+++ resolved
@@ -8,13 +8,10 @@
 export interface SystemKillsContentProps {
   kills: DetailedKill[];
   systemNameMap: Record<string, string>;
+  compact?: boolean;
   onlyOneSystem?: boolean;
   autoSize?: boolean;
-<<<<<<< HEAD
-  timeRange: number;
-=======
   timeRange?: number;
->>>>>>> eb494d0c
   limit?: number;
 }
 
@@ -23,51 +20,28 @@
   systemNameMap,
   onlyOneSystem = false,
   autoSize = false,
-<<<<<<< HEAD
-  timeRange = 1,
-  limit,
-}) => {
-  const processedKills = useMemo(() => {
-    // Filter kills with a valid kill_time and sort descending by kill_time.
-=======
   timeRange = 4,
   limit,
 }) => {
   const processedKills = useMemo(() => {
->>>>>>> eb494d0c
     const sortedKills = kills
       .filter(k => k.kill_time)
       .sort((a, b) => new Date(b.kill_time!).getTime() - new Date(a.kill_time!).getTime());
 
     if (limit !== undefined) {
-<<<<<<< HEAD
-      // If limit is provided, show only the newest kills up to the limit.
       return sortedKills.slice(0, limit);
     } else {
-      // Otherwise, filter by timeRange.
-=======
-      return sortedKills.slice(0, limit);
-    } else {
->>>>>>> eb494d0c
       const now = Date.now();
       const cutoff = now - timeRange * 60 * 60 * 1000;
       return sortedKills.filter(k => new Date(k.kill_time!).getTime() >= cutoff);
     }
   }, [kills, timeRange, limit]);
 
-<<<<<<< HEAD
-  const itemSize = compact ? 35 : 50;
-  const computedHeight = autoSize ? Math.max(processedKills.length, 1) * itemSize : undefined;
-
-  const containerRef = useRef<HTMLDivElement>(null);
-  const scrollerRef = useRef<any>(null);
-=======
   const itemSize = 35;
   const computedHeight = autoSize ? Math.max(processedKills.length, 1) * itemSize : undefined;
 
   const containerRef = useRef<HTMLDivElement>(null);
   const scrollerRef = useRef<VirtualScroller | null>(null);
->>>>>>> eb494d0c
   const [containerHeight, setContainerHeight] = useState<number>(0);
 
   useEffect(() => {
@@ -89,11 +63,7 @@
     }
   }, [autoSize]);
 
-<<<<<<< HEAD
-  const itemTemplate = useSystemKillsItemTemplate(systemNameMap, compact, onlyOneSystem);
-=======
   const itemTemplate = useSystemKillsItemTemplate(systemNameMap, onlyOneSystem);
->>>>>>> eb494d0c
   const scrollerHeight = autoSize ? `${computedHeight}px` : containerHeight ? `${containerHeight}px` : '100%';
 
   return (
