--- conflicted
+++ resolved
@@ -156,12 +156,8 @@
     <Dialog
       header={`Signature Edit [${signatureData?.eve_id}]`}
       visible={show}
-<<<<<<< HEAD
-      draggable={false}
+      draggable
       resizable={false}
-=======
-      draggable={true}
->>>>>>> 602b1028
       style={{ width: '390px' }}
       onShow={handleShow}
       onHide={() => {
