--- conflicted
+++ resolved
@@ -63,131 +63,6 @@
   const { pingAdded, pingCancelled } = useCommandPings();
   const { characterActivityData, trackingCharactersData, userSettingsUpdated } = useCommandsActivity();
 
-<<<<<<< HEAD
-  useImperativeHandle(
-    ref,
-    () => {
-      return {
-        command(type, data) {
-          switch (type) {
-            case Commands.init: // USED
-              mapInit(data as CommandInit);
-              break;
-            case Commands.addSystems: // USED
-              addSystems(data as CommandAddSystems);
-              break;
-            case Commands.updateSystems: // USED
-              updateSystems(data as CommandUpdateSystems);
-              break;
-            case Commands.removeSystems: // USED
-              removeSystems(data as CommandRemoveSystems);
-              break;
-            case Commands.addConnections: // USED
-              addConnections(data as CommandAddConnections);
-              break;
-            case Commands.removeConnections: // USED
-              removeConnections(data as CommandRemoveConnections);
-              break;
-            case Commands.updateConnection: // USED
-              updateConnection(data as CommandUpdateConnection);
-              break;
-            case Commands.charactersUpdated: // USED
-              charactersUpdated(data as CommandCharactersUpdated);
-              break;
-            case Commands.characterAdded: // USED
-              characterAdded(data as CommandCharacterAdded);
-              break;
-            case Commands.characterRemoved: // USED
-              characterRemoved(data as CommandCharacterRemoved);
-              break;
-            case Commands.characterUpdated: // USED
-              characterUpdated(data as CommandCharacterUpdated);
-              break;
-            case Commands.presentCharacters: // USED
-              presentCharacters(data as CommandPresentCharacters);
-              break;
-            case Commands.mapUpdated: // USED
-              mapUpdated(data as CommandMapUpdated);
-              break;
-            case Commands.routes:
-              mapRoutes(data as CommandRoutes);
-              break;
-            case Commands.userRoutes:
-              mapUserRoutes(data as CommandRoutes);
-              break;
-
-            case Commands.signaturesUpdated: // USED
-              updateSystemSignatures(data as CommandSignaturesUpdated);
-              break;
-
-            case Commands.linkSignatureToSystem: // USED
-              setTimeout(() => {
-                updateLinkSignatureToSystem(data as CommandLinkSignatureToSystem);
-              }, 200);
-              break;
-
-            case Commands.centerSystem: // USED
-              // do nothing here
-              break;
-
-            case Commands.selectSystem: // USED
-              // do nothing here
-              break;
-
-            case Commands.killsUpdated:
-              // do nothing here
-              break;
-
-            case Commands.detailedKillsUpdated:
-              updateDetailedKills(data as Record<string, DetailedKill[]>);
-              break;
-
-            case Commands.characterActivityData:
-              characterActivityData(data as CommandCharacterActivityData);
-              break;
-
-            case Commands.trackingCharactersData:
-              trackingCharactersData(data as CommandTrackingCharactersData);
-              break;
-
-            case Commands.updateActivity:
-              break;
-
-            case Commands.updateTracking:
-              break;
-
-            case Commands.userSettingsUpdated:
-              userSettingsUpdated(data as CommandUserSettingsUpdated);
-              break;
-
-            case Commands.systemCommentAdded:
-              addComment(data as CommandCommentAdd);
-              break;
-
-            case Commands.systemCommentRemoved:
-              removeComment(data as CommandCommentRemoved);
-              break;
-
-            case Commands.pingAdded:
-              pingAdded(data as CommandPingAdded);
-              break;
-
-            case Commands.pingCancelled:
-              pingCancelled(data as CommandPingCancelled);
-              break;
-
-            default:
-              console.warn(`JOipP Interface handlers: Unknown command: ${type}`, data);
-              break;
-          }
-
-          emitMapEvent({ name: type, data });
-        },
-      };
-    },
-    [],
-  );
-=======
   useImperativeHandle(ref, () => {
     return {
       command(type, data) {
@@ -310,5 +185,4 @@
       },
     };
   }, []);
->>>>>>> be7bbe68
 };